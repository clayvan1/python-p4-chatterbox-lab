#!/usr/bin/env python3

from random import choice as rc

from faker import Faker

from app import app
from models import db, Message

<<<<<<< HEAD

=======
>>>>>>> 490941ef
fake = Faker()

usernames = [fake.first_name() for i in range(4)]
if "Duane" not in usernames:
    usernames.append("Duane")

def make_messages():

    Message.query.delete()
    
    messages = []

    for i in range(20):
        message = Message(
            body=fake.sentence(),
            username=rc(usernames),
        )
        messages.append(message)

    db.session.add_all(messages)
    db.session.commit()        

if __name__ == '__main__':
    with app.app_context():
        make_messages()<|MERGE_RESOLUTION|>--- conflicted
+++ resolved
@@ -7,10 +7,6 @@
 from app import app
 from models import db, Message
 
-<<<<<<< HEAD
-
-=======
->>>>>>> 490941ef
 fake = Faker()
 
 usernames = [fake.first_name() for i in range(4)]
